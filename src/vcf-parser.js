// src/vcf-parser.js
// Robust vCard → JS-object parser – handles WhatsApp Web & Mobile exports

const EMOJI_REGEX = /[\p{Emoji_Presentation}\p{Emoji}\u200d]+/gu;
const PHONE_CLEAN = /[^0-9+]/g;

/**
<<<<<<< HEAD
 * Parse a raw vCard string into an array of contact objects:
 *   { name, mobile, email, passes }
 */
function parseVCF(raw) {
  if (!raw) return [];

  // 1. normalise CR/LF & unfold RFC6350 long lines
  let data = raw.replace(/\r\n/g, '\n')
                .replace(/\n /g, '');          // folded line (leading space)

  // 2. split into individual cards
  const cards = data.split(/BEGIN:VCARD/i)
                    .slice(1)                  // first chunk is before the first BEGIN
                    .map(chunk => 'BEGIN:VCARD' + chunk);

  return cards.map(parseCard).filter(Boolean);
}

/* ---------------- helpers ---------------- */

function parseCard(card) {
  const lines = card.split('\n');

  let name = '';
  let mobile = '';
  let email = '';
  let passes = 1;

  for (const ln of lines) {
    const line = ln.trim();

    if (!name && /^FN:/i.test(line)) {
      name = line.replace(/^FN:/i, '');
      continue;
    }
    if (!mobile && /^TEL/i.test(line)) {
      mobile = cleanPhone(line.split(':').pop());
      continue;
    }
    if (!email && /^EMAIL/i.test(line)) {
      email = line.split(':').pop().trim();
      continue;
    }
  }

  // Fallback: some WA-Web cards omit FN
  if (!name) {
    const label = lines.find(l => /item\d+\.X-ABLabel/i.test(l));
    if (label) name = label.split(':').pop().trim();
    else if (mobile) name = mobile;            // use number as name
  }

  name = name.replace(EMOJI_REGEX, '').trim();

  if (!mobile) return null;                    // skip invalid entries
  return { name, mobile, email, passes };
}

function cleanPhone(tel) {
  const n = tel.replace(PHONE_CLEAN, '');
  if (n.startsWith('00')) return '+' + n.slice(2);
  if (n.startsWith('0'))  return '+234' + n.slice(1);   // 🇳🇬 default
  return n.startsWith('+') ? n : '+' + n;
=======
 * VCF parser  – handles desktop/web quoted-printable & strips emoji
 */
function unqp(str){
  if(!/=/.test(str)) return str;
  return Buffer.from(str.replace(/=0D=0A|=0A/g,'')
                        .replace(/=/g,''), 'hex').toString('utf8');
}
function deEmoj(text=''){return text.replace(/\p{Extended_Pictographic}/gu,'').trim();}

function parseVCF(raw){
  const out=[];
  raw.replace(/\r\n/g,'\n').split(/BEGIN:VCARD/i).forEach(card=>{
    if(!card.includes('END:VCARD')) return;
    const c={name:'',mobile:'',email:''};
    const L=card.split('\n').map(l=>l.trim()).filter(Boolean);

    /* FN or N */
    const fn=L.find(l=>/^FN[:;]/i.test(l));
    if(fn) c.name = unqp(fn.replace(/^FN[:;]/i,''));
    if(!c.name){
      const n=L.find(l=>/^N:/i.test(l));
      if(n){
        const p=n.slice(2).split(';');
        c.name=(p[1]||'')+' '+(p[0]||''); }
    }
    c.name=deEmoj(c.name);

    /* TEL */
    const tel=L.find(l=>/^TEL.*:/i.test(l)||/^item\d+\.TEL/i.test(l));
    if(tel){
      let num=tel.split(':').pop().replace(/[^\d+]/g,'');
      if(/^0[789]\d{9}$/.test(num)) num='+234'+num.slice(1);
      if(/^\d{10,}$/.test(num)&&!num.startsWith('+')) num='+'+num;
      c.mobile=num;
    }
    if(c.name||c.mobile) out.push(c);
  });
  return out;
>>>>>>> fdf3bf65
}

module.exports={parseVCF};<|MERGE_RESOLUTION|>--- conflicted
+++ resolved
@@ -1,75 +1,4 @@
-// src/vcf-parser.js
-// Robust vCard → JS-object parser – handles WhatsApp Web & Mobile exports
-
-const EMOJI_REGEX = /[\p{Emoji_Presentation}\p{Emoji}\u200d]+/gu;
-const PHONE_CLEAN = /[^0-9+]/g;
-
 /**
-<<<<<<< HEAD
- * Parse a raw vCard string into an array of contact objects:
- *   { name, mobile, email, passes }
- */
-function parseVCF(raw) {
-  if (!raw) return [];
-
-  // 1. normalise CR/LF & unfold RFC6350 long lines
-  let data = raw.replace(/\r\n/g, '\n')
-                .replace(/\n /g, '');          // folded line (leading space)
-
-  // 2. split into individual cards
-  const cards = data.split(/BEGIN:VCARD/i)
-                    .slice(1)                  // first chunk is before the first BEGIN
-                    .map(chunk => 'BEGIN:VCARD' + chunk);
-
-  return cards.map(parseCard).filter(Boolean);
-}
-
-/* ---------------- helpers ---------------- */
-
-function parseCard(card) {
-  const lines = card.split('\n');
-
-  let name = '';
-  let mobile = '';
-  let email = '';
-  let passes = 1;
-
-  for (const ln of lines) {
-    const line = ln.trim();
-
-    if (!name && /^FN:/i.test(line)) {
-      name = line.replace(/^FN:/i, '');
-      continue;
-    }
-    if (!mobile && /^TEL/i.test(line)) {
-      mobile = cleanPhone(line.split(':').pop());
-      continue;
-    }
-    if (!email && /^EMAIL/i.test(line)) {
-      email = line.split(':').pop().trim();
-      continue;
-    }
-  }
-
-  // Fallback: some WA-Web cards omit FN
-  if (!name) {
-    const label = lines.find(l => /item\d+\.X-ABLabel/i.test(l));
-    if (label) name = label.split(':').pop().trim();
-    else if (mobile) name = mobile;            // use number as name
-  }
-
-  name = name.replace(EMOJI_REGEX, '').trim();
-
-  if (!mobile) return null;                    // skip invalid entries
-  return { name, mobile, email, passes };
-}
-
-function cleanPhone(tel) {
-  const n = tel.replace(PHONE_CLEAN, '');
-  if (n.startsWith('00')) return '+' + n.slice(2);
-  if (n.startsWith('0'))  return '+234' + n.slice(1);   // 🇳🇬 default
-  return n.startsWith('+') ? n : '+' + n;
-=======
  * VCF parser  – handles desktop/web quoted-printable & strips emoji
  */
 function unqp(str){
@@ -108,7 +37,6 @@
     if(c.name||c.mobile) out.push(c);
   });
   return out;
->>>>>>> fdf3bf65
 }
 
 module.exports={parseVCF};